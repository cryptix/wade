package bind

import (
	"errors"
	"fmt"
	"reflect"
	"strconv"
	"strings"
	"unicode"

	"github.com/gopherjs/gopherjs/js"
	jq "github.com/gopherjs/jquery"
)

var (
	gJQ = jq.NewJQuery
)

const (
	BindPrefix         = "bind-"
	ReservedBindPrefix = "wade-rsvd-bound"
)

func toString(value interface{}) string {
	if value == nil {
		return ""
	}
	return fmt.Sprintf("%v", value)
}

// DomBinder is the common interface for Dom binders.
type DomBinder interface {
	// Update is called whenever the model's field changes, to perform
	// dom updating, like setting the html content or setting
	// an html attribute for the elem
	Update(elem jq.JQuery, value interface{}, arg, outputs []string)

	// Bind is similar to Update, but is called only once at the start, when
	// the bind is being processed
	Bind(b *Binding, elem jq.JQuery, value interface{}, arg, outputs []string)

	// Watch is used in 2-way binders, it watches the html element for changes
	// and updates the model field accordingly
	Watch(elem jq.JQuery, updateFn ModelUpdateFn)

	// BindInstance is useful for binders that need to save some data for each
	// separate element. This method returns an instance of the binder to be used.
	BindInstance() DomBinder
}

type ModelUpdateFn func(value string)

type CustomElemManager interface {
	GetCustomTag(jq.JQuery) (CustomTag, bool)
}

type CustomTag interface {
	NewModel(jq.JQuery) interface{}
	TagContents(jq.JQuery)
}

type Binding struct {
	tm         CustomElemManager
	domBinders map[string]DomBinder
	helpers    map[string]interface{}
}

func NewBindEngine(tm CustomElemManager) *Binding {
	return &Binding{
		tm:         tm,
		domBinders: defaultBinders(),
		helpers:    defaultHelpers(),
	}
}

// RegisterHelper registers fn as a helper with the given name.
//
// Helpers registered with this method are permanent, if you want to register
// a helper for just the current page, please use PageData.RegisterHelper.
func (b *Binding) RegisterHelper(name string, fn interface{}) {
	typ := reflect.TypeOf(fn)
	if typ.Kind() != reflect.Func {
		panic("Invalid helper, must be a function.")
	}

	if typ.NumOut() == 0 {
		panic("A helper must return something.")
	}

	if _, exist := b.helpers[name]; !exist {
		b.helpers[name] = fn
		return
	}
	panic(fmt.Sprintf("Helper with name %v already exists.", name))
	return
}

// Delete a helper
func (b *Binding) DeleteHelper(name string) {
	if _, ok := b.helpers[name]; ok {
		delete(b.helpers, name)
	}
	panic(fmt.Sprintf("No such helper %v", name))
}

func jqExists(elem jq.JQuery) bool {
	return elem.Parents("html").Length > 0
}

// getReflectField returns the field value of an object, be it a struct instance
// or a map
func getReflectField(o reflect.Value, field string) (reflect.Value, error) {
	var rv reflect.Value

	if o.Kind() == reflect.Ptr {
		if o.IsNil() {
			return rv, fmt.Errorf(`Cannot retrieve field "%v" of a nil value`, field)
		}
		o = o.Elem()
	}

	switch o.Kind() {
	case reflect.Struct:
		rv = o.FieldByName(field)
		if !rv.IsValid() {
			rv = o.Addr().MethodByName(field)
		}
	case reflect.Map:
<<<<<<< HEAD
		rv = reflect.ValueOf(o.MapIndex(reflect.ValueOf(field)).Interface())
=======
		rv = o.MapIndex(reflect.ValueOf(field))
		if rv.IsValid() {
			rv = reflect.ValueOf(rv.Interface())
		}
>>>>>>> df3ff6f0
	default:
		return rv, fmt.Errorf(`Unhandled type "%v" for accessing "%v"`, o.Type().String(), field)
	}

	if !rv.IsValid() {
		return rv, fmt.Errorf(`No such field "%v" in %+v`, field, o.Interface())
	}

	//if !rv.CanSet() {
	//	panic("Unaddressable")
	//}

	return rv, nil
}

type TokenType int

const (
	ExprToken TokenType = 1
	PuncToken           = 2
)

type Token struct {
	kind TokenType
	v    string
}

type Expr struct {
	name string
	args []*Expr
	eval *ObjEval
}

func isValidExprChar(c rune) bool {
	return c == '`' || c == '.' || c == '_' || unicode.IsLetter(c) || unicode.IsDigit(c)
}

// tokenize simply splits the bind target string syntax into expressions (SomeObject.SomeField) and punctuations (().,), making
// it a little bit easier to parse
func tokenize(spec string) (tokens []Token, err error) {
	tokens = make([]Token, 0)
	err = nil
	var token string
	flush := func() {
		if token != "" {
			if strings.HasPrefix(token, ".") || strings.HasSuffix(token, ".") {
				err = errors.New("Invalid '.'")
				return
			}
			tokens = append(tokens, Token{ExprToken, token})
		}
		token = ""
	}
	strlitMode := false //string literal mode
	for _, c := range spec {
		if !strlitMode {
			switch c {
			case ' ':
				if token != "" {
					err = errors.New("Invalid space")
					return
				}
			case '(', ')', ',':
				flush()
				tokens = append(tokens, Token{PuncToken, string(c)})
			case '`':
				strlitMode = true
				token += string(c)
			default:
				if isValidExprChar(c) {
					token += string(c)
				} else {
					err = fmt.Errorf("Character '%q' is not allowed", c)
					return
				}
			}
		} else {
			if c == '`' {
				strlitMode = false
			} else if !unicode.IsDigit(c) && !unicode.IsLetter(c) && !strings.ContainsRune(",(-_.)", c) {
				err = fmt.Errorf("Use of characters other than numbers, " +
					"letters, parentheses ('(', ')'), dash ('-'), comma (','), " +
					"underscore ('_'), and dot ('.') is forbidden " +
					"inside string literals of bind string, " +
					"heavy processing and logic should not be in html template. Consider " +
					"moving your data to the model instead of putting it into the bind string.")
				return
			}
			token += string(c)
		}
	}
	flush()

	return
}

// parse parses the bind target string, populate information into a tree of Expr pointers.
// Each helper call has a list arguments, each argument may be another helper call or an object expression.
func parse(spec string) (root *Expr, err error) {
	tokens, err := tokenize(spec)
	if err != nil {
		return
	}
	invalid := func() {
		err = errors.New("Invalid syntax")
	}
	if len(tokens) == 0 {
		err = errors.New("Empty bind string")
	}
	if tokens[0].kind != ExprToken {
		invalid()
		return
	}
	stack := make([]*Expr, 0)
	exprOf := make([]*Expr, len(tokens))
	root = &Expr{tokens[0].v, make([]*Expr, 0), nil}
	exprOf[0] = root
	var parent *Expr = nil
	for ii, token := range tokens[1:] {
		i := ii + 1 //i starts from 1 instead of 1, more intuitive
		switch token.v {
		case "(":
			if tokens[i-1].kind != ExprToken {
				invalid()
				return
			}
			parent = exprOf[i-1]
			stack = append(stack, parent)
		case ")":
			if parent == nil {
				invalid()
				return
			}
			stack = stack[:len(stack)-1]

		case ",":
			if !(tokens[i-1].kind == ExprToken || tokens[i-1].v == ")") {
				invalid()
				return
			}
		//expression
		default:
			expr := &Expr{tokens[i].v, make([]*Expr, 0), nil}
			exprOf[i] = expr
			if len(stack) == 0 {
				invalid()
				return
			}
			stack[len(stack)-1].args = append(stack[len(stack)-1].args, expr)
		}
	}

	return
}

type ObjEval struct {
	fieldRefl reflect.Value
	modelRefl reflect.Value
	field     string
}

type Value struct {
	oe    *ObjEval
	value interface{}
}

func (val *Value) Set(v reflect.Value) {
	if val.oe != nil {
		val.oe.fieldRefl.Set(v)
		return
	}
	panic("Unexpected, cannot set value for literal expression.")
}

func (val *Value) Val() reflect.Value {
	if val.oe != nil {
		return val.oe.fieldRefl
	}
	return reflect.ValueOf(val.value)
}

// evaluateRec recursively evaluates the parsed expressions and return the result value, it also
// populates the tree of Expr with the value evaluated with evaluateObj if not available
func (b *Binding) evaluateRec(expr *Expr, model interface{}) (v reflect.Value, err error) {
	err = nil
	if len(expr.args) == 0 {
		var val *Value
		val, err = evaluateExpr(expr.name, model)
		if err != nil {
			return
		}
		expr.eval = val.oe
		v = val.Val()
		return
	}

	if helper, ok := b.helpers[expr.name]; ok {
		args := make([]reflect.Value, len(expr.args))
		for i, e := range expr.args {
			args[i], err = b.evaluateRec(e, model)
			if err != nil {
				return
			}
		}
		ftype := reflect.TypeOf(helper)
		nin := ftype.NumIn()
		var ok bool
		if ftype.IsVariadic() {
			ok = len(args) >= nin-1
		} else {
			ok = nin == len(args)
		}
		if !ok {
			err = fmt.Errorf(`Invalid number of arguments to helper "%v"`, expr.name)
			return
		}
		v = reflect.ValueOf(helper).Call(args)[0]
		return
	}

	err = fmt.Errorf(`Invalid helper "%v".`, expr.name)
	return
}

func bindStringPanic(mess, bindstring string) {
	panic(fmt.Sprintf(mess+`, while processing bind string "%v".`, bindstring))
}

// evaluateBindstring evaluates the bind string, returns the needed information for binding
func (b *Binding) evaluate(spec string, model interface{}) (root *Expr, blist []*Expr, value interface{}, err error) {
	root, err = parse(spec)
	if err != nil {
		return
	}
	v, err := b.evaluateRec(root, model)
	if err != nil {
		return
	}
	value = v.Interface()
	blist = make([]*Expr, 0)
	getBindList(root, &blist)
	return
}

func (b *Binding) evaluateBindString(bstr string, model interface{}) (root *Expr, blist []*Expr, value interface{}) {
	var err error
	root, blist, value, err = b.evaluate(bstr, model)
	if err != nil {
		bindStringPanic(err.Error(), bstr)
	}
	return
}

// getBindList fetches the list of objects that need to be bound from the *Expr tree into a list
func getBindList(expr *Expr, list *([]*Expr)) {
	if expr == nil {
		return
	}

	if len(expr.args) == 0 && expr.eval != nil {
		*list = append(*list, expr)
		return
	}

	for _, e := range expr.args {
		getBindList(e, list)
	}
}

// evaluateObj uses reflection to access the field hierarchy in an object string
// and return the necessary values
func evaluateObj(obj string, model interface{}) (*ObjEval, error) {
	if obj != "" && model == nil {
		return nil, fmt.Errorf(`This page doens't have a model so we cannot bind to "%v"`, obj)
	}
	flist := strings.Split(obj, ".")
	vals := make([]reflect.Value, len(flist)+1)
	o := reflect.ValueOf(model)

	if o.Kind() == reflect.Ptr {
		if o.IsNil() {
			return nil, fmt.Errorf(`Cannot evaluate a nil pointer.`)
		}
		o = o.Elem()
	}
	vals[0] = o
	var err error
	for i, field := range flist {
		o, err = getReflectField(o, field)
		if err != nil {
			return nil, err
		}
		vals[i+1] = o
	}

	return &ObjEval{
		fieldRefl: vals[len(vals)-1],
		modelRefl: vals[len(vals)-2],
		field:     flist[len(flist)-1],
	}, nil
}

func evaluateExpr(expr string, model interface{}) (v *Value, err error) {
	err = nil
	expr = strings.TrimSpace(expr)
	re := []rune(expr)
	numberMode := false
	floatMode := false
	for i, c := range expr {
		switch {
		case c == '`':
			if i == 0 { //string literal
				if re[len(expr)-1] == '`' {
					v = &Value{nil, string(re[1 : len(re)-1])}
					return
				}
				err = fmt.Errorf("No matching quote.")
				return
			} else {
				err = fmt.Errorf("Invalid quote")
				return
			}
		case unicode.IsDigit(c):
			if i == 0 {
				numberMode = true
			}
		case unicode.IsLetter(c) || c == '_':
			if numberMode {
				err = fmt.Errorf("Invalid: dynamic expression cannot start with a number")
				return
			}
		case c == '.':
			if floatMode {
				err = fmt.Errorf("Multiple dot '.' for a number, invalid")
				return
			}
			if numberMode {
				floatMode = true
			}
		default:
			err = fmt.Errorf("Invalid character '%q'", c)
			return
		}
	}

	switch {
	case floatMode:
		var f float64
		f, err = strconv.ParseFloat(expr, 32)
		v = &Value{nil, float32(f)}
		return
	case numberMode:
		var i int
		i, err = strconv.Atoi(expr)
		v = &Value{nil, i}
		return
	default:
		var oe *ObjEval
		oe, err = evaluateObj(expr, model)
		v = &Value{oe, nil}
	}

	return
}

func jsGetType(obj js.Object) string {
	return js.Global.Get("Object").Get("prototype").Get("toString").Call("call", obj).Str()
}

func (b *Binding) watchModel(binds []*Expr, root *Expr, model interface{}, callback func(interface{})) {
	for _, expr := range binds {
		//use watchjs to watch for changes to the model
		//println(js.InternalObject(expr.eval.modelRefl.Interface()))
		(func(expr *Expr) {
			obj := js.InternalObject(expr.eval.modelRefl.Interface()).Get("$val")
			//workaround for gopherjs's protection disallowing js access to maps
			//setDummyHopFn(obj, "")
			js.Global.Call("watch",
				obj,
				expr.eval.field,
				func(prop string, action string,
					newVal interface{},
					oldVal js.Object) {
					//v = expr.eval.fieldRefl.Interface()
					newResult, _ := b.evaluateRec(root, model)
					callback(newResult.Interface())
				})
		})(expr)
	}
}

func (b *Binding) processDomBind(astr, bstr string, elem jq.JQuery, model interface{}, once bool) {
	parts := strings.Split(astr, "-")
	if len(parts) <= 1 {
		panic(`Illegal "bind-".`)
	}

	if binder, ok := b.domBinders[parts[1]]; ok {
		binder = binder.BindInstance()
		args := make([]string, 0)
		if len(parts) >= 2 {
			for _, part := range parts[2:] {
				args = append(args, part)
			}
		}

		parts := strings.Split(bstr, "->")
		var bexpr string
		outputs := make([]string, 0)
		if len(parts) == 1 {
			bexpr = bstr
		} else {
			bexpr = strings.TrimSpace(parts[0])
			outputs = strings.Split(parts[1], ",")
			for i, ostr := range outputs {
				outputs[i] = strings.TrimSpace(ostr)
				for _, c := range outputs[i] {
					if !isValidExprChar(c) {
						bindStringPanic(fmt.Sprintf("invalid character %q", c), outputs[i])
					}
				}
			}
		}
		roote, binds, v := b.evaluateBindString(bexpr, model)

		if len(binds) == 1 {
			fmodel := binds[0].eval.fieldRefl
			binder.Watch(elem, func(newVal string) {
				if !fmodel.CanSet() {
					panic("Cannot set field.")
				}
				fmodel.Set(reflect.ValueOf(newVal))
			})
		}

		(func(args, outputs []string) {
			binder.Bind(b, elem, v, args, outputs)
			binder.Update(elem, v, args, outputs)
			if !once {
				b.watchModel(binds, roote, model, func(newResult interface{}) {
					binder.Update(elem,
						newResult,
						args, outputs)
				})
			}
		})(args, outputs)
	} else {
		panic(fmt.Sprintf(`Dom binder "%v" does not exist.`, parts[1]))
	}
}

func (b *Binding) processAttrBind(astr, bstr string, elem jq.JQuery, model interface{}, once bool, tModel interface{}) {
	fbinds := strings.Split(bstr, ";")
	for i, fb := range fbinds {
		if i == len(fbinds)-1 && fb == "" {
			continue
		}
		fv := strings.Split(fb, ":")
		if len(fv) != 2 {
			bindStringPanic(`There should be one ":" in each attribute bind`, bstr)
		}
		field := strings.TrimSpace(fv[0])
		valuestr := strings.TrimSpace(fv[1])
		for _, c := range field {
			if !isValidExprChar(c) {
				bindStringPanic(fmt.Sprintf("invalid character %q", c), field)
			}
		}

		roote, binds, v := b.evaluateBindString(valuestr, model)

		oe, err := evaluateObj(field, tModel)
		if err != nil {
			bindStringPanic("custom tag attribute check: "+err.Error(), bstr)
		}
		isCompat := func(src reflect.Type, dst reflect.Type) {
			if !src.AssignableTo(dst) {
				bindStringPanic(fmt.Sprintf(`Unassignable, incompatible types "%v" and "%v" of the model field and the value`,
					src.String(), dst.String()), bstr)
			}
		}
		isCompat(reflect.TypeOf(v), oe.fieldRefl.Type())
		oe.fieldRefl.Set(reflect.ValueOf(v))
		if !once {
			b.watchModel(binds, roote, model, func(newResult interface{}) {
				nr := reflect.ValueOf(newResult)
				isCompat(nr.Type(), oe.fieldRefl.Type())
				oe.fieldRefl.Set(nr)
			})
		}
	}
}

func preventBinding(elem jq.JQuery) {
	elem.SetAttr(ReservedBindPrefix, "t")
}

func PreventBinding(elem jq.JQuery) {
	elem.Find("*").Each(func(_ int, d jq.JQuery) {
		preventBinding(d)
	})
}

func bindingPrevented(elem jq.JQuery) bool {
	return elem.Attr(ReservedBindPrefix) == "t"
}

func wrapBindCall(elem jq.JQuery, fn func()) func() {
	return func() {
		if !bindingPrevented(elem) {
			fn()
			preventBinding(elem)
		}
	}
}

// bind parses the bind string, make a list of binds (this doesn't actually bind the elements)
func (b *Binding) bindPrepare(relem jq.JQuery, model interface{}, once bool) (bindTasks []func()) {
	if relem.Length == 0 {
		panic("Incorrect element for bind.")
	}

	bindTasks = make([]func(), 0)

	relem.Children("*").Each(func(i int, elem jq.JQuery) {
		custag, isCustom := b.tm.GetCustomTag(elem)

		htmla := elem.Get(0).Get("attributes")
		attrs := make(map[string]string)
		for i := 0; i < htmla.Length(); i++ {
			attr := htmla.Index(i)
			attrs[attr.Get("name").Str()] = attr.Get("value").Str()
		}

		var customTagModel interface{} = nil
		if isCustom {
			customTagModel = custag.NewModel(elem)
		}

		for name, bstr := range attrs {
			if name == "bind" { //attribute binding
				if !isCustom {
					panic(fmt.Sprintf("Attribute binding syntax can only be used for custom elements."))
				}
				bindTasks = append(bindTasks,
					wrapBindCall(elem, func() {
						b.processAttrBind(name, bstr, elem, model, once, customTagModel)
					}))
			} else if strings.HasPrefix(name, BindPrefix) && //dom binding
				jqExists(elem) { //element still exists
				if isCustom {
					panic(`Dom binding is not allowed for custom element tags (they should not actually be rendered
			, so there's no point; but of course inside the custom element's contents it's allowed normally).
			If you want to bind the attributes of a custom element, use attribute binding instead.`)
				}
				bindTasks = append(bindTasks,
					wrapBindCall(elem, func() {
						b.processDomBind(name, bstr, elem, model, once)
					}))
			}
		}

		if isCustom {
			custag.TagContents(elem)
			bindTasks = append(bindTasks, b.bindPrepare(elem, customTagModel, once)...)
		} else {
			bindTasks = append(bindTasks, b.bindPrepare(elem, model, once)...)
		}
	})

	return
}

// Bind binds a model to an element and all its children
func (b *Binding) Bind(relem jq.JQuery, model interface{}, once bool) {
	// we have to do 2 steps like this to avoid missing out binding when things are removed
	btasks := b.bindPrepare(relem, model, once)
	for _, fn := range btasks {
		fn()
	}
}<|MERGE_RESOLUTION|>--- conflicted
+++ resolved
@@ -126,14 +126,10 @@
 			rv = o.Addr().MethodByName(field)
 		}
 	case reflect.Map:
-<<<<<<< HEAD
-		rv = reflect.ValueOf(o.MapIndex(reflect.ValueOf(field)).Interface())
-=======
 		rv = o.MapIndex(reflect.ValueOf(field))
 		if rv.IsValid() {
 			rv = reflect.ValueOf(rv.Interface())
 		}
->>>>>>> df3ff6f0
 	default:
 		return rv, fmt.Errorf(`Unhandled type "%v" for accessing "%v"`, o.Type().String(), field)
 	}
