package main

import wd "github.com/phaikawl/wade"

// the different states a TodoEntry can be in
const (
	stateEditing   = "editing"
	stateCompleted = "completed"
)

// TodoEntry represents a single entry in the todo list
type TodoEntry struct {
	Text  string
	Done  bool
	State string
}

type todoEntryTag struct {
	Entry  *TodoEntry
	Key    int
	Delete func(int) func()
}

// ToggleEdit updates the state for the TodoEntry
func (t *TodoEntry) ToggleEdit() {
	if t.State == stateEditing {
		t.setCompleteState()
	} else {
		t.State = stateEditing
	}
}

// ToggleDone switches the Done field on or off
func (t *TodoEntry) ToggleDone() {
	println("clicked ToggleDone:" + t.Text)
	t.Done = !t.Done
	t.setCompleteState()
}

// setCompleteState is just a small helper to reuse this if
func (t *TodoEntry) setCompleteState() {
	if t.Done {
		t.State = stateCompleted
	} else {
		t.State = ""
	}
}

type TodoView struct {
	NewEntry string
	Test     []bool
	Entries  []*TodoEntry
}

//
func (t *TodoView) ToggleAll() {
	println("clicked ToggleAll")
	for _, e := range t.Entries {
		e.ToggleDone()
	}
}

func (t *TodoView) AddEntry() {
	if t.NewEntry != "" {
		println("Adding:'" + t.NewEntry + "'")
		t.Entries = append(t.Entries, &TodoEntry{Text: t.NewEntry})
		t.NewEntry = ""
	}
}

func (t *TodoView) DeleteEntry(i int) func() {
	return func() {
		t.Entries = append(t.Entries[0:i], t.Entries[i+1:]...)
	}
}

func main() {
	wadeApp := wd.WadeUp("pg-main", "/todo", func(wade *wd.Wade) {
		wade.Pager().RegisterPages("wpage-root")

		// our custom tags
		wade.RegisterCustomTags("/public/elements.html", map[string]interface{}{
			"todoentry": todoEntryTag{},
		})

		// our main controller
		wade.Pager().RegisterController("pg-main", func(p *wd.PageCtrl) interface{} {
			println("called RegisterController for pg-main")
			view := new(TodoView)

			view.Entries = []*TodoEntry{
				&TodoEntry{Text: "create a datastore for entries", Done: true},
<<<<<<< HEAD
				//&TodoEntry{Text: "add new entries", Done: true},
				//&TodoEntry{Text: "toggle edit off - click anywhere else"},
				//&TodoEntry{Text: "ToggleAll should do something", Done: true},
				//&TodoEntry{Text: "destroy -> delete from the list"},
				//&TodoEntry{Text: "add filters for state"},
				//&TodoEntry{Text: "update counters in footer"},
=======
				&TodoEntry{Text: "add new entries", Done: true},
				&TodoEntry{Text: "toggle edit off - click anywhere else"},
				&TodoEntry{Text: "ToggleAll should do something", Done: true},
				&TodoEntry{Text: "destroy -> delete from the list", Done: true},
				&TodoEntry{Text: "add filters for state"},
				&TodoEntry{Text: "update counters in footer"},
>>>>>>> 488fd27c
			}

			// update the t.State
			// might be better to bind to Done directly
			for _, e := range view.Entries {
				e.setCompleteState()
			}
			return view
		})
	})

	wadeApp.Start()
}<|MERGE_RESOLUTION|>--- conflicted
+++ resolved
@@ -90,21 +90,12 @@
 
 			view.Entries = []*TodoEntry{
 				&TodoEntry{Text: "create a datastore for entries", Done: true},
-<<<<<<< HEAD
-				//&TodoEntry{Text: "add new entries", Done: true},
-				//&TodoEntry{Text: "toggle edit off - click anywhere else"},
-				//&TodoEntry{Text: "ToggleAll should do something", Done: true},
-				//&TodoEntry{Text: "destroy -> delete from the list"},
-				//&TodoEntry{Text: "add filters for state"},
-				//&TodoEntry{Text: "update counters in footer"},
-=======
 				&TodoEntry{Text: "add new entries", Done: true},
 				&TodoEntry{Text: "toggle edit off - click anywhere else"},
 				&TodoEntry{Text: "ToggleAll should do something", Done: true},
 				&TodoEntry{Text: "destroy -> delete from the list", Done: true},
 				&TodoEntry{Text: "add filters for state"},
 				&TodoEntry{Text: "update counters in footer"},
->>>>>>> 488fd27c
 			}
 
 			// update the t.State
